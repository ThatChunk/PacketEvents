--- conflicted
+++ resolved
@@ -26,6 +26,7 @@
 import com.github.retrooper.packetevents.protocol.ConnectionState;
 import com.github.retrooper.packetevents.protocol.player.User;
 import com.github.retrooper.packetevents.protocol.player.UserProfile;
+import com.github.retrooper.packetevents.util.reflection.ClassUtil;
 import com.github.retrooper.packetevents.util.reflection.ReflectionObject;
 import io.github.retrooper.packetevents.injector.latest.handlers.PacketDecoderLatest;
 import io.github.retrooper.packetevents.injector.latest.handlers.PacketEncoderLatest;
@@ -34,8 +35,11 @@
 import io.netty.channel.ChannelHandler;
 import io.netty.channel.epoll.EpollSocketChannel;
 import io.netty.channel.socket.nio.NioSocketChannel;
+import io.netty.handler.codec.ByteToMessageDecoder;
 import io.netty.handler.codec.MessageToByteEncoder;
+import org.bukkit.entity.Player;
 
+import java.util.List;
 import java.util.NoSuchElementException;
 
 
@@ -90,53 +94,8 @@
         if (user == null) {
             return;
         }
-<<<<<<< HEAD
         UserDisconnectEvent disconnectEvent = new UserDisconnectEvent(user);
         PacketEvents.getAPI().getEventManager().callEvent(disconnectEvent);
-=======
-        ChannelHandler viaDecoder = channel.pipeline().get("decoder");
-        if (ViaVersionUtil.isAvailable() && ViaVersionUtil.getBukkitDecodeHandlerClass().equals(viaDecoder.getClass())) {
-            ReflectionObject reflectViaDecoder = new ReflectionObject(viaDecoder);
-            ByteToMessageDecoder decoder = reflectViaDecoder.readObject(0, ByteToMessageDecoder.class);
-            //We are the father decoder.(but child of ViaVersion's decoder)
-            if (decoder instanceof PacketDecoderLatest) {
-                PacketDecoderLatest decoderModern = (PacketDecoderLatest) decoder;
-                //No decoders injected into our decoder.
-                //We can just let Via wrap the vanilla decoder again.
-                if (decoderModern.decoders.isEmpty()) {
-                    reflectViaDecoder.write(ByteToMessageDecoder.class, 0, decoderModern.mcDecoder);
-                }
-                //Some decoders injected into our decoder, lets do some cleaning up
-                else {
-                    //Elect a new father decoder. They will now manage the rest of the packetevents instances.
-                    ByteToMessageDecoder newDecoderModern = decoderModern.decoders.get(0);
-                    //Copy our decoder's data into there.
-                    ReflectionObject reflectNewDecoderModern = new ReflectionObject(newDecoderModern);
-                    decoderModern.decoders.remove(0);
-                    reflectNewDecoderModern.writeList(0, decoderModern.decoders);
-                    reflectNewDecoderModern.write(ByteToMessageDecoder.class, 0, decoderModern.mcDecoder);
-                    reflectNewDecoderModern.write(User.class, 0, decoderModern.user);
-                    reflectNewDecoderModern.write(Player.class, 0, decoderModern.player);
-                    reflectNewDecoderModern.write(boolean.class, 0, decoderModern.handledCompression);
-                    reflectNewDecoderModern.write(boolean.class, 1, decoderModern.skipDoubleTransform);
-                    //Force via to now wrap this new father decoder.
-                    reflectViaDecoder.write(ByteToMessageDecoder.class, 0, newDecoderModern);
-                }
-            } else if (ClassUtil.getClassSimpleName(decoder.getClass()).equals("PacketDecoderLatest")
-                    || ClassUtil.getClassSimpleName(decoder.getClass()).equals("PacketDecoderModern")) {
-                //Possibly another instance of packetevents has already injected into ViaVersion.
-                //Let us try to remove our own decoder without breaking the other instance.
-                ReflectionObject reflectDecoder = new ReflectionObject(decoder);
-                List<Object> decoders = reflectDecoder.readList(0);
-                decoders.removeIf(d -> d instanceof PacketDecoderLatest);
-            } else {
-                //ViaVersion is present, we didn't inject into ViaVersion yet, because we haven't needed to.
-                channel.pipeline().remove(PacketEvents.DECODER_NAME);
-            }
-        } else {
-            channel.pipeline().remove(PacketEvents.DECODER_NAME);
-        }
->>>>>>> 3e00a409
 
         channel.pipeline().remove(PacketEvents.DECODER_NAME);
         channel.pipeline().remove(PacketEvents.ENCODER_NAME);
