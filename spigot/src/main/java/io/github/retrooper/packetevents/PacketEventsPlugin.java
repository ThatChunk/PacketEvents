--- conflicted
+++ resolved
@@ -66,11 +66,7 @@
     public void onEnable() {
         //Register your listeners
         PacketEvents.getAPI().getSettings().debug(false).bStats(true)
-<<<<<<< HEAD
-            .checkForUpdates(false).timeStampMode(TimeStampMode.MILLIS).readOnlyListeners(false);
-=======
                 .checkForUpdates(true).timeStampMode(TimeStampMode.MILLIS).readOnlyListeners(false);
->>>>>>> 9ec7b8d7
         PacketEvents.getAPI().init();
         SimplePacketListenerAbstract listener = new SimplePacketListenerAbstract(PacketListenerPriority.HIGH) {
             @Override
