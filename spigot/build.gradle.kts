plugins {
    packetevents.`library-conventions`
    packetevents.`shadow-conventions`
    alias(libs.plugins.run.paper)
}

repositories {
    maven("https://jitpack.io")
    maven("https://repo.viaversion.com/")
    maven("https://repo.papermc.io/repository/maven-public/")
}

dependencies {
    compileOnly(libs.netty)
    api(project(":api", "shadow"))
    api(project(":netty-common"))

    compileOnly(libs.paper)
    compileOnly(libs.via.version)
    compileOnly(libs.protocol.support)
}

tasks {
<<<<<<< HEAD
    shadowJar {
        relocate("net.kyori.adventure.text.serializer.gson", "io.github.retrooper.packetevents.adventure.serializer.gson")
        relocate("net.kyori.adventure.text.serializer.legacy", "io.github.retrooper.packetevents.adventure.serializer.legacy")
        dependencies {
            exclude(dependency("com.google.code.gson:gson:.*"))
        }
    }

    // 1.8.8 - 1.16.5 = Java 8
    // 1.17           = Java 16
    // 1.18 - 1.20.4  = Java 17
    // 1-20.5+        = Java 21
    val version = "1.20.6"
    val javaVersion = JavaLanguageVersion.of(21)

    val jvmArgsExternal = listOf(
        "-Dcom.mojang.eula.agree=true"
    )

=======
>>>>>>> 95543c70
    runServer {
        minecraftVersion(version)
        runDirectory = file("run/paper/$version")

        javaLauncher = project.javaToolchains.launcherFor {
            languageVersion = javaVersion
        }

        jvmArgs = jvmArgsExternal
    }

    runPaper.folia.registerTask {
        minecraftVersion(version)
        runDirectory = file("run/folia/$version")

        javaLauncher = project.javaToolchains.launcherFor {
            languageVersion = javaVersion
        }

        jvmArgs = jvmArgsExternal
    }
}
<|MERGE_RESOLUTION|>--- conflicted
+++ resolved
@@ -21,15 +21,6 @@
 }
 
 tasks {
-<<<<<<< HEAD
-    shadowJar {
-        relocate("net.kyori.adventure.text.serializer.gson", "io.github.retrooper.packetevents.adventure.serializer.gson")
-        relocate("net.kyori.adventure.text.serializer.legacy", "io.github.retrooper.packetevents.adventure.serializer.legacy")
-        dependencies {
-            exclude(dependency("com.google.code.gson:gson:.*"))
-        }
-    }
-
     // 1.8.8 - 1.16.5 = Java 8
     // 1.17           = Java 16
     // 1.18 - 1.20.4  = Java 17
@@ -41,8 +32,6 @@
         "-Dcom.mojang.eula.agree=true"
     )
 
-=======
->>>>>>> 95543c70
     runServer {
         minecraftVersion(version)
         runDirectory = file("run/paper/$version")
