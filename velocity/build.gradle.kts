plugins {
    packetevents.`shadow-conventions`
<<<<<<< HEAD
    alias(libs.plugins.run.velocity)
=======
    packetevents.`library-conventions`
>>>>>>> 29dd1cdc
}

repositories {
    mavenCentral()
    maven("https://papermc.io/repo/repository/maven-public/")
    maven("https://repo.papermc.io/repository/maven-public/")
}

dependencies {
    compileOnly(libs.netty)
    compileOnly(libs.velocity)
    annotationProcessor(libs.velocity)
<<<<<<< HEAD
    api(project(":api", "shadow"))
    implementation(project(":netty-common"))
    //Velocity ships with adventure & gson
    compileOnly(libs.bundles.adventure)
    //Ship with legacy adventure
    implementation(libs.adventure.text.serializer.json.legacy)
}

tasks {
    shadowJar {
        relocate("net.kyori.adventure.text.serializer.gson", "io.github.retrooper.packetevents.adventure.serializer.gson")
        relocate("net.kyori.adventure.text.serializer.legacy", "io.github.retrooper.packetevents.adventure.serializer.legacy")
        relocate("net.kyori.adventure.text.serializer.gson.legacyimpl", "io.github.retrooper.packetevents.adventure.serializer.gson.legacyimpl")
    }

    runVelocity {
        velocityVersion("3.3.0-SNAPSHOT")
        runDirectory = file("run/velocity/")

        javaLauncher = project.javaToolchains.launcherFor {
            languageVersion = JavaLanguageVersion.of(21)
        }
    }
=======
    shadow(project(":api", "shadow"))
    shadow(project(":netty-common"))
    // Velocity already bundles with adventure
>>>>>>> 29dd1cdc
}<|MERGE_RESOLUTION|>--- conflicted
+++ resolved
@@ -1,10 +1,7 @@
 plugins {
     packetevents.`shadow-conventions`
-<<<<<<< HEAD
+    packetevents.`library-conventions`
     alias(libs.plugins.run.velocity)
-=======
-    packetevents.`library-conventions`
->>>>>>> 29dd1cdc
 }
 
 repositories {
@@ -17,21 +14,9 @@
     compileOnly(libs.netty)
     compileOnly(libs.velocity)
     annotationProcessor(libs.velocity)
-<<<<<<< HEAD
-    api(project(":api", "shadow"))
-    implementation(project(":netty-common"))
-    //Velocity ships with adventure & gson
-    compileOnly(libs.bundles.adventure)
-    //Ship with legacy adventure
-    implementation(libs.adventure.text.serializer.json.legacy)
-}
-
-tasks {
-    shadowJar {
-        relocate("net.kyori.adventure.text.serializer.gson", "io.github.retrooper.packetevents.adventure.serializer.gson")
-        relocate("net.kyori.adventure.text.serializer.legacy", "io.github.retrooper.packetevents.adventure.serializer.legacy")
-        relocate("net.kyori.adventure.text.serializer.gson.legacyimpl", "io.github.retrooper.packetevents.adventure.serializer.gson.legacyimpl")
-    }
+    shadow(project(":api", "shadow"))
+    shadow(project(":netty-common"))
+    // Velocity already bundles with adventure
 
     runVelocity {
         velocityVersion("3.3.0-SNAPSHOT")
@@ -41,9 +26,4 @@
             languageVersion = JavaLanguageVersion.of(21)
         }
     }
-=======
-    shadow(project(":api", "shadow"))
-    shadow(project(":netty-common"))
-    // Velocity already bundles with adventure
->>>>>>> 29dd1cdc
 }