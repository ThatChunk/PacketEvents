--- conflicted
+++ resolved
@@ -22,7 +22,7 @@
 }
 
 plugins {
-<<<<<<< HEAD
+    id("org.gradle.toolchains.foojay-resolver-convention") version "0.8.0"
     id("org.gradle.toolchains.foojay-resolver") version "0.8.0"
 }
 
@@ -34,9 +34,6 @@
             }
         }
     }
-=======
-    id("org.gradle.toolchains.foojay-resolver-convention") version "0.8.0"
->>>>>>> 4524b428
 }
 
 rootProject.name = "packetevents"
