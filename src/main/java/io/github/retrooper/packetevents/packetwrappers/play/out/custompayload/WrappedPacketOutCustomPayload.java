--- conflicted
+++ resolved
@@ -145,12 +145,8 @@
                     WrappedPacket byteBufWrapper = new WrappedPacket(new NMSPacket(dataSerializer));
 
                     Object byteBuf = byteBufWrapper.readObject(0, byteBufClass);
-<<<<<<< HEAD
-                    return ByteBufUtil.getBytes(byteBuf);
-=======
 
                     return PacketEvents.get().getByteBufUtil().getBytes(byteBuf);
->>>>>>> 560a1b5e
             }
             return new byte[0];
         }
