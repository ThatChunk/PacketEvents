--- conflicted
+++ resolved
@@ -27,12 +27,9 @@
 import org.bukkit.plugin.java.JavaPlugin;
 
 public class PacketEventsPlugin extends JavaPlugin {
-<<<<<<< HEAD
-=======
 
     private static PacketEventsPlugin instance;
 
->>>>>>> 560a1b5e
     @Override
     public void onLoad() {
         instance = this;
