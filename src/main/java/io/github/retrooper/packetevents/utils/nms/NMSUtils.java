/*
 * MIT License
 *
 * Copyright (c) 2020 retrooper
 *
 * Permission is hereby granted, free of charge, to any person obtaining a copy
 * of this software and associated documentation files (the "Software"), to deal
 * in the Software without restriction, including without limitation the rights
 * to use, copy, modify, merge, publish, distribute, sublicense, and/or sell
 * copies of the Software, and to permit persons to whom the Software is
 * furnished to do so, subject to the following conditions:
 *
 * The above copyright notice and this permission notice shall be included in all
 * copies or substantial portions of the Software.
 *
 * THE SOFTWARE IS PROVIDED "AS IS", WITHOUT WARRANTY OF ANY KIND, EXPRESS OR
 * IMPLIED, INCLUDING BUT NOT LIMITED TO THE WARRANTIES OF MERCHANTABILITY,
 * FITNESS FOR A PARTICULAR PURPOSE AND NONINFRINGEMENT. IN NO EVENT SHALL THE
 * AUTHORS OR COPYRIGHT HOLDERS BE LIABLE FOR ANY CLAIM, DAMAGES OR OTHER
 * LIABILITY, WHETHER IN AN ACTION OF CONTRACT, TORT OR OTHERWISE, ARISING FROM,
 * OUT OF OR IN CONNECTION WITH THE SOFTWARE OR THE USE OR OTHER DEALINGS IN THE
 * SOFTWARE.
 */

package io.github.retrooper.packetevents.utils.nms;

import io.github.retrooper.packetevents.packetwrappers.WrappedPacket;
import io.github.retrooper.packetevents.utils.entityfinder.EntityFinderUtils;
import io.github.retrooper.packetevents.utils.reflection.Reflection;
import io.github.retrooper.packetevents.utils.server.ServerVersion;
import org.bukkit.Bukkit;
import org.bukkit.entity.Entity;
import org.bukkit.entity.Player;
import org.bukkit.inventory.ItemStack;

import java.lang.reflect.Field;
import java.lang.reflect.InvocationTargetException;
import java.lang.reflect.Method;
import java.util.ArrayList;
import java.util.List;

public final class NMSUtils {
    private static final String NMS_DIR = ServerVersion.getNMSDirectory() + ".";
    private static final String OBC_DIR = ServerVersion.getOBCDirectory() + ".";
    public static ServerVersion version;
    private static String nettyPrefix = "net.minecraft.util.io.netty.";
    public static Class<?> nmsEntityClass, minecraftServerClass, craftWorldClass, playerInteractManagerClass, entityPlayerClass, playerConnectionClass, craftServerClass,
            craftPlayerClass, serverConnectionClass, craftEntityClass,
            craftItemStack, nmsItemStackClass, networkManagerClass, nettyChannelClass, gameProfileClass, iChatBaseComponentClass,
            blockPosClass, enumDirectionClass, vec3DClass, channelFutureClass;
    private static Method getCraftPlayerHandle;
    private static Method getCraftEntityHandle;
    private static Method asBukkitCopy;
    private static Field entityPlayerPingField, playerConnectionField;
    private static Object minecraftServer;
    private static Object minecraftServerConnection;

    public static void load() {
        try {
            Class.forName(nettyPrefix + "channel.Channel");
        } catch (ClassNotFoundException e) {
            nettyPrefix = "io.netty.";
            try {
                Class.forName(nettyPrefix + "channel.Channel");
            } catch (ClassNotFoundException e2) {
                throw new IllegalStateException("PacketEvents failed to locate Netty's location.");
            }
        }
        try {
            nettyChannelClass = getNettyClass("channel.Channel");
            channelFutureClass = getNettyClass("channel.ChannelFuture");
            nmsEntityClass = getNMSClass("Entity");
            minecraftServerClass = getNMSClass("MinecraftServer");
            craftWorldClass = getOBCClass("CraftWorld");
            craftPlayerClass = getOBCClass("entity.CraftPlayer");
            craftServerClass = getOBCClass("CraftServer");
            entityPlayerClass = getNMSClass("EntityPlayer");
            playerConnectionClass = getNMSClass("PlayerConnection");
            serverConnectionClass = getNMSClass("ServerConnection");
            craftEntityClass = getOBCClass("entity.CraftEntity");
            craftItemStack = getOBCClass("inventory.CraftItemStack");
            nmsItemStackClass = getNMSClass("ItemStack");
            networkManagerClass = getNMSClass("NetworkManager");
            playerInteractManagerClass = getNMSClass("PlayerInteractManager");
            try {
                gameProfileClass = Class.forName("com.mojang.authlib.GameProfile");
            } catch (ClassNotFoundException e) {
                gameProfileClass = Class.forName("net.minecraft.util.com.mojang.authlib.GameProfile");
            }
            iChatBaseComponentClass = NMSUtils.getNMSClass("IChatBaseComponent");
            vec3DClass = NMSUtils.getNMSClass("Vec3D");
        } catch (ClassNotFoundException e) {
            e.printStackTrace();
        }
        blockPosClass = NMSUtils.getNMSClassWithoutException("BlockPosition");
        enumDirectionClass = NMSUtils.getNMSClassWithoutException("EnumDirection");
        //METHODS
        try {
            getCraftPlayerHandle = craftPlayerClass.getMethod("getHandle");
            getCraftEntityHandle = craftEntityClass.getMethod("getHandle");
            asBukkitCopy = craftItemStack.getMethod("asBukkitCopy", nmsItemStackClass);
        } catch (NoSuchMethodException e) {
            e.printStackTrace();
        }
        try {
            entityPlayerPingField = entityPlayerClass.getField("ping");
            playerConnectionField = entityPlayerClass.getField("playerConnection");
        } catch (NoSuchFieldException e) {
            e.printStackTrace();
        }
    }

    public static Object getMinecraftServerInstance() {
        if(minecraftServer == null) {
            try {
<<<<<<< HEAD
                Field field = Reflection.getField(craftServerClass, minecraftServerClass, 0);
                minecraftServer = field.get(Bukkit.getServer());
=======
                Field f = Reflection.getField(craftServerClass, minecraftServerClass, 0);
                return minecraftServer = f.get(Bukkit.getServer());
>>>>>>> 00986f23
            } catch (IllegalAccessException e) {
                e.printStackTrace();
            }
        }
        return minecraftServer;
    }

    public static Object getMinecraftServerConnection() {
        if(minecraftServerConnection == null) {
            try {
                minecraftServerConnection = Reflection.getField(minecraftServerClass, serverConnectionClass, 0).get(getMinecraftServerInstance());
            } catch (IllegalAccessException e) {
                e.printStackTrace();
            }
        }
        return minecraftServerConnection;
    }

    public static double[] recentTPS() {
        return new WrappedPacket(getMinecraftServerInstance(), minecraftServerClass).readDoubleArray(0);
    }

    public static Class<?> getNMSClass(String name) throws ClassNotFoundException {
        return Class.forName(NMS_DIR + name);
    }

    public static Class<?> getNMSClassWithoutException(String name) {
        try {
            return getNMSClass(name);
        } catch (ClassNotFoundException e) {
            return null;
        }

    }

    public static Class<?> getOBCClass(String name) throws ClassNotFoundException {
        return Class.forName(OBC_DIR + name);
    }

    public static Class<?> getNettyClass(String name) throws ClassNotFoundException {
        return Class.forName(nettyPrefix + name);
    }

    public static Entity getEntityById(final int id) {
        return EntityFinderUtils.getEntityById(id);
    }

    public static Object getNMSEntity(final Entity entity) {
        final Object craftEntity = craftEntityClass.cast(entity);
        try {
            return getCraftEntityHandle.invoke(craftEntity);
        } catch (IllegalAccessException | InvocationTargetException e) {
            e.printStackTrace();
        }
        return null;
    }

    public static Object getCraftPlayer(final Player player) {
        return craftPlayerClass.cast(player);
    }

    public static Object getEntityPlayer(final Player player) {
        try {
            return getCraftPlayerHandle.invoke(getCraftPlayer(player));
        } catch (IllegalAccessException | InvocationTargetException e) {
            e.printStackTrace();
        }
        return null;
    }

    public static Object getPlayerConnection(final Player player) {
        try {
            return playerConnectionField.get(getEntityPlayer(player));
        } catch (IllegalAccessException e) {
            e.printStackTrace();
        }
        return null;
    }

    public static Object getNetworkManager(final Player player) {
        WrappedPacket wrapper = new WrappedPacket(getPlayerConnection(player));
        return wrapper.readObject(0, networkManagerClass);
    }

    public static Object getChannel(final Player player) {
        WrappedPacket wrapper = new WrappedPacket(getNetworkManager(player));
        return wrapper.readObject(0, nettyChannelClass);
    }

    public static int getPlayerPing(final Player player) {
        Object entityPlayer = getEntityPlayer(player);
        try {
            return entityPlayerPingField.getInt(entityPlayer);
        } catch (IllegalAccessException e) {
            e.printStackTrace();
        }
        return -1;
    }

    public static List<Object> getNetworkMarkers() {
        WrappedPacket serverConnectionWrapper = new WrappedPacket(getMinecraftServerConnection());
       for(int i = 0; true; i++) {
           try {
               List<Object> list = (List<Object>) serverConnectionWrapper.readObject(i, List.class);
               for (Object obj : list) {
                   if (!obj.getClass().isAssignableFrom(channelFutureClass)) {
                       return list;
                   }
                   else {
                       break;
                   }
               }
           }
           catch(Exception e) {
               break;
           }
       }
       return new ArrayList<>();
    }

    public static ItemStack toBukkitItemStack(final Object nmsItemStack) {
        try {
            return (ItemStack) asBukkitCopy.invoke(null, nmsItemStack);
        } catch (IllegalAccessException | InvocationTargetException e) {
            e.printStackTrace();
        }
        return null;
    }

}<|MERGE_RESOLUTION|>--- conflicted
+++ resolved
@@ -52,8 +52,8 @@
     private static Method getCraftEntityHandle;
     private static Method asBukkitCopy;
     private static Field entityPlayerPingField, playerConnectionField;
-    private static Object minecraftServer;
-    private static Object minecraftServerConnection;
+    private static Object minecraftServer = null;
+    private static Object minecraftServerConnection = null;
 
     public static void load() {
         try {
@@ -113,13 +113,8 @@
     public static Object getMinecraftServerInstance() {
         if(minecraftServer == null) {
             try {
-<<<<<<< HEAD
-                Field field = Reflection.getField(craftServerClass, minecraftServerClass, 0);
-                minecraftServer = field.get(Bukkit.getServer());
-=======
                 Field f = Reflection.getField(craftServerClass, minecraftServerClass, 0);
                 return minecraftServer = f.get(Bukkit.getServer());
->>>>>>> 00986f23
             } catch (IllegalAccessException e) {
                 e.printStackTrace();
             }
@@ -233,7 +228,7 @@
                    }
                }
            }
-           catch(Exception e) {
+           catch(Exception ex) {
                break;
            }
        }
