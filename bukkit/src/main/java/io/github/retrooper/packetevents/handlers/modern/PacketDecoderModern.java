/*
 * This file is part of ViaVersion - https://github.com/ViaVersion/ViaVersion
 * Copyright (C) 2016-2021 ViaVersion and contributors
 *
 * This program is free software: you can redistribute it and/or modify
 * it under the terms of the GNU General Public License as published by
 * the Free Software Foundation, either version 3 of the License, or
 * (at your option) any later version.
 *
 * This program is distributed in the hope that it will be useful,
 * but WITHOUT ANY WARRANTY; without even the implied warranty of
 * MERCHANTABILITY or FITNESS FOR A PARTICULAR PURPOSE.  See the
 * GNU General Public License for more details.
 *
 * You should have received a copy of the GNU General Public License
 * along with this program.  If not, see <http://www.gnu.org/licenses/>.
 */

package io.github.retrooper.packetevents.handlers.modern;

import com.github.retrooper.packetevents.PacketEvents;
import com.github.retrooper.packetevents.event.impl.PacketReceiveEvent;
import com.github.retrooper.packetevents.netty.buffer.ByteBufAbstract;
import com.github.retrooper.packetevents.netty.channel.ChannelHandlerContextAbstract;
import com.github.retrooper.packetevents.protocol.ConnectionState;
import io.github.retrooper.packetevents.handlers.compression.CustomPacketCompressor;
import io.github.retrooper.packetevents.handlers.compression.CustomPacketDecompressor;
import io.github.retrooper.packetevents.handlers.modern.early.CompressionManagerModern;
import io.github.retrooper.packetevents.utils.dependencies.viaversion.CustomPipelineUtil;
import io.netty.buffer.ByteBuf;
import io.netty.channel.ChannelHandlerContext;
import io.netty.handler.codec.ByteToMessageDecoder;
import org.bukkit.entity.Player;

import java.lang.reflect.InvocationTargetException;
import java.util.ArrayList;
import java.util.List;

public class PacketDecoderModern extends ByteToMessageDecoder {
    public ByteToMessageDecoder mcDecoder = null;
    public List<ByteToMessageDecoder> decoders = new ArrayList<>();
    public volatile Player player;
    public ConnectionState connectionState;
    public boolean bypassCompression = false;
    public boolean handledCompression;
    public boolean skipDoubleTransform;

    public PacketDecoderModern(ConnectionState connectionState) {
        this.connectionState = connectionState;
    }

    public PacketDecoderModern(PacketDecoderModern decoder) {
        mcDecoder = decoder.mcDecoder;
        decoders = decoder.decoders;
        player = decoder.player;
        connectionState = decoder.connectionState;
        bypassCompression = decoder.bypassCompression;
        handledCompression = decoder.handledCompression;
        skipDoubleTransform = decoder.skipDoubleTransform;
    }

    public void handle(ChannelHandlerContextAbstract ctx, ByteBufAbstract byteBuf, List<Object> output) {
        if (skipDoubleTransform) {
            skipDoubleTransform = false;
            output.add(byteBuf.retain().rawByteBuf());
        }
        ByteBufAbstract transformedBuf = ctx.alloc().buffer().writeBytes(byteBuf);
        try {
            boolean needsCompress = !bypassCompression && handleCompressionOrder(ctx, transformedBuf);
            int firstReaderIndex = transformedBuf.readerIndex();
            PacketReceiveEvent packetReceiveEvent = new PacketReceiveEvent(connectionState, ctx.channel(), player, transformedBuf);
            int readerIndex = transformedBuf.readerIndex();
            PacketEvents.getAPI().getEventManager().callEvent(packetReceiveEvent, () -> {
                transformedBuf.readerIndex(readerIndex);
            });
            if (!packetReceiveEvent.isCancelled()) {
                if (packetReceiveEvent.getLastUsedWrapper() != null) {
                    packetReceiveEvent.getByteBuf().clear();
                    packetReceiveEvent.getLastUsedWrapper().writeVarInt(packetReceiveEvent.getPacketId());
                    packetReceiveEvent.getLastUsedWrapper().writeData();
                }
                transformedBuf.readerIndex(firstReaderIndex);
                if (needsCompress) {
                    CustomPacketCompressor.recompress(ctx, transformedBuf);
                    skipDoubleTransform = true;
                }
                output.add(transformedBuf.retain().rawByteBuf());
            }
        } finally {
            transformedBuf.release();
        }
    }

    @Override
    public void decode(ChannelHandlerContext ctx, ByteBuf byteBuf, List<Object> out) {
        if (byteBuf.readableBytes() != 0) {
<<<<<<< HEAD
            PacketEvents.getAPI().getLogManager().debug("pipe: " + Arrays.toString(ctx.pipeline().names().toArray(new String[0])));
=======
>>>>>>> e84c299d
            handle(PacketEvents.getAPI().getNettyManager().wrapChannelHandlerContext(ctx), PacketEvents.getAPI().getNettyManager().wrapByteBuf(byteBuf), out);
            if (!decoders.isEmpty()) {
                //Call custom decoders
                try {
                    for (ByteToMessageDecoder decoder : decoders) {
                        //Only support one output object
                        Object input = out.get(0);
                        out.clear();
                        out.addAll(CustomPipelineUtil.callDecode(decoder, ctx, input));
                    }
                } catch (InvocationTargetException e) {
                    e.printStackTrace();
                }
            }
            if (mcDecoder != null) {
                //Call minecraft decoder to convert the ByteBuf to an NMS object for the next handlers
                try {
                    Object input = out.get(0);
                    out.clear();
                    out.addAll(CustomPipelineUtil.callDecode(mcDecoder, ctx, input));
                } catch (InvocationTargetException e) {
                    e.printStackTrace();
                }
            }
        }
<<<<<<< HEAD
        else {
            PacketEvents.getAPI().getLogManager().debug("suii");
    }
=======
>>>>>>> e84c299d
    }

    private boolean handleCompressionOrder(ChannelHandlerContextAbstract ctx, ByteBufAbstract buf) {
        if (handledCompression) return false;

        int decoderIndex = ctx.pipeline().names().indexOf("decompress");
        if (decoderIndex == -1) return false;
        handledCompression = true;
        if (decoderIndex > ctx.pipeline().names().indexOf(PacketEvents.DECODER_NAME)) {
            // Need to decompress this packet due to bad order
            ByteBufAbstract decompressed = CustomPacketDecompressor.decompress(ctx, buf);
            return CompressionManagerModern.refactorHandlers((ChannelHandlerContext) ctx.rawChannelHandlerContext(),
                    (ByteBuf) buf.rawByteBuf(), (ByteBuf) decompressed.rawByteBuf());
        }
        return false;
    }
}<|MERGE_RESOLUTION|>--- conflicted
+++ resolved
@@ -94,10 +94,6 @@
     @Override
     public void decode(ChannelHandlerContext ctx, ByteBuf byteBuf, List<Object> out) {
         if (byteBuf.readableBytes() != 0) {
-<<<<<<< HEAD
-            PacketEvents.getAPI().getLogManager().debug("pipe: " + Arrays.toString(ctx.pipeline().names().toArray(new String[0])));
-=======
->>>>>>> e84c299d
             handle(PacketEvents.getAPI().getNettyManager().wrapChannelHandlerContext(ctx), PacketEvents.getAPI().getNettyManager().wrapByteBuf(byteBuf), out);
             if (!decoders.isEmpty()) {
                 //Call custom decoders
@@ -123,12 +119,6 @@
                 }
             }
         }
-<<<<<<< HEAD
-        else {
-            PacketEvents.getAPI().getLogManager().debug("suii");
-    }
-=======
->>>>>>> e84c299d
     }
 
     private boolean handleCompressionOrder(ChannelHandlerContextAbstract ctx, ByteBufAbstract buf) {
