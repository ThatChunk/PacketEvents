--- conflicted
+++ resolved
@@ -105,12 +105,7 @@
                             TextureProperty textureProperty = new TextureProperty(propertyName, propertyValue, propertySignature);
                             userProfile.getTextureProperties().add(textureProperty);
                         }
-<<<<<<< HEAD
-                        int gameModeId = readVarInt();
-                        GameMode gameMode = GameMode.values()[gameModeId == -1 ? 0 : gameModeId];
-=======
                         GameMode gameMode = GameMode.getById(readVarInt());
->>>>>>> 6b61682f
                         int ping = readVarInt();
                         Component displayName = readBoolean() ? readComponent() : null;
 
@@ -123,12 +118,7 @@
                         break;
                     }
                     case UPDATE_GAME_MODE: {
-<<<<<<< HEAD
-                        int gameModeId = readVarInt();
-                        GameMode gameMode = GameMode.values()[gameModeId == -1 ? 0 : gameModeId];
-=======
                         GameMode gameMode = GameMode.getById(readVarInt());
->>>>>>> 6b61682f
                         data = new PlayerData((Component) null, new UserProfile(uuid, null), gameMode, -1);
                         break;
                     }
