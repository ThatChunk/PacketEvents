/*
 * This file is part of packetevents - https://github.com/retrooper/packetevents
 * Copyright (C) 2021 retrooper and contributors
 *
 * This program is free software: you can redistribute it and/or modify
 * it under the terms of the GNU General Public License as published by
 * the Free Software Foundation, either version 3 of the License, or
 * (at your option) any later version.
 *
 * This program is distributed in the hope that it will be useful,
 * but WITHOUT ANY WARRANTY; without even the implied warranty of
 * MERCHANTABILITY or FITNESS FOR A PARTICULAR PURPOSE.  See the
 * GNU General Public License for more details.
 *
 * You should have received a copy of the GNU General Public License
 * along with this program.  If not, see <http://www.gnu.org/licenses/>.
 */

package com.github.retrooper.packetevents.protocol.world;

import java.util.HashMap;
import java.util.Map;

// From MCProtocolLib
public enum PaintingType {
<<<<<<< HEAD
    KEBAB,
    AZTEC,
    ALBAN,
    AZTEC2,
    BOMB,
    PLANT,
    WASTELAND,
    POOL,
    COURBET,
    SEA,
    SUNSET,
    CREEBET,
    WANDERER,
    GRAHAM,
    MATCH,
    BUST,
    STAGE,
    VOID,
    SKULL_AND_ROSES,
    WITHER,
    FIGHTERS,
    POINTER,
    PIG_SCENE,
    BURNING_SKULL,
    SKELETON,
    DONKEY_KONG;

    public static final PaintingType[] VALUES = values();
=======
    KEBAB("Kebab"),
    AZTEC("Aztec"),
    ALBAN("Alban"),
    AZTEC2("Aztec2"),
    BOMB("Bomb"),
    PLANT("Plant"),
    WASTELAND("Wasteland"),
    POOL("Pool"),
    COURBET("Courbet"),
    SEA("Sea"),
    SUNSET("Sunset"),
    CREEBET("Creebet"),
    WANDERER("Wanderer"),
    GRAHAM("Graham"),
    MATCH("Match"),
    BUST("Bust"),
    STAGE("Stage"),
    VOID("Void"),
    SKULL_AND_ROSES("SkullAndRoses"),
    WITHER("Wither"),
    FIGHTERS("Fighters"),
    POINTER("Pointer"),
    PIG_SCENE("Pigscene"),
    BURNING_SKULL("BurningSkull"),
    SKELETON("Skeleton"),
    DONKEY_KONG("DonkeyKong");

    private final String title;
    private static final Map<String, PaintingType> TITLE_TO_NAME_MAP = new HashMap<>();

    PaintingType(String title) {
        this.title = title;
    }

    public static PaintingType getById(int id) {
        return values()[id];
    }

    @Deprecated
    public static PaintingType getByTitle(String title) {
        PaintingType type = TITLE_TO_NAME_MAP.get(title);
        if (type == null) {
            for (PaintingType t : values()) {
                if (t.title.equals(title)) {
                    TITLE_TO_NAME_MAP.put(title, t);
                    return t;
                }
            }
        }
        return type;
    }

    @Deprecated
    public String getTitle() {
        return title;
    }

    public int getId() {
        return ordinal();
    }
>>>>>>> b7c9eabf
}<|MERGE_RESOLUTION|>--- conflicted
+++ resolved
@@ -1,117 +1,33 @@
-/*
- * This file is part of packetevents - https://github.com/retrooper/packetevents
- * Copyright (C) 2021 retrooper and contributors
- *
- * This program is free software: you can redistribute it and/or modify
- * it under the terms of the GNU General Public License as published by
- * the Free Software Foundation, either version 3 of the License, or
- * (at your option) any later version.
- *
- * This program is distributed in the hope that it will be useful,
- * but WITHOUT ANY WARRANTY; without even the implied warranty of
- * MERCHANTABILITY or FITNESS FOR A PARTICULAR PURPOSE.  See the
- * GNU General Public License for more details.
- *
- * You should have received a copy of the GNU General Public License
- * along with this program.  If not, see <http://www.gnu.org/licenses/>.
- */
-
 package com.github.retrooper.packetevents.protocol.world;
-
-import java.util.HashMap;
-import java.util.Map;
 
 // From MCProtocolLib
 public enum PaintingType {
-<<<<<<< HEAD
-    KEBAB,
-    AZTEC,
-    ALBAN,
-    AZTEC2,
-    BOMB,
-    PLANT,
-    WASTELAND,
-    POOL,
-    COURBET,
-    SEA,
-    SUNSET,
-    CREEBET,
-    WANDERER,
-    GRAHAM,
-    MATCH,
-    BUST,
-    STAGE,
-    VOID,
-    SKULL_AND_ROSES,
-    WITHER,
-    FIGHTERS,
-    POINTER,
-    PIG_SCENE,
-    BURNING_SKULL,
-    SKELETON,
-    DONKEY_KONG;
+  KEBAB,
+  AZTEC,
+  ALBAN,
+  AZTEC2,
+  BOMB,
+  PLANT,
+  WASTELAND,
+  POOL,
+  COURBET,
+  SEA,
+  SUNSET,
+  CREEBET,
+  WANDERER,
+  GRAHAM,
+  MATCH,
+  BUST,
+  STAGE,
+  VOID,
+  SKULL_AND_ROSES,
+  WITHER,
+  FIGHTERS,
+  POINTER,
+  PIG_SCENE,
+  BURNING_SKULL,
+  SKELETON,
+  DONKEY_KONG;
 
-    public static final PaintingType[] VALUES = values();
-=======
-    KEBAB("Kebab"),
-    AZTEC("Aztec"),
-    ALBAN("Alban"),
-    AZTEC2("Aztec2"),
-    BOMB("Bomb"),
-    PLANT("Plant"),
-    WASTELAND("Wasteland"),
-    POOL("Pool"),
-    COURBET("Courbet"),
-    SEA("Sea"),
-    SUNSET("Sunset"),
-    CREEBET("Creebet"),
-    WANDERER("Wanderer"),
-    GRAHAM("Graham"),
-    MATCH("Match"),
-    BUST("Bust"),
-    STAGE("Stage"),
-    VOID("Void"),
-    SKULL_AND_ROSES("SkullAndRoses"),
-    WITHER("Wither"),
-    FIGHTERS("Fighters"),
-    POINTER("Pointer"),
-    PIG_SCENE("Pigscene"),
-    BURNING_SKULL("BurningSkull"),
-    SKELETON("Skeleton"),
-    DONKEY_KONG("DonkeyKong");
-
-    private final String title;
-    private static final Map<String, PaintingType> TITLE_TO_NAME_MAP = new HashMap<>();
-
-    PaintingType(String title) {
-        this.title = title;
-    }
-
-    public static PaintingType getById(int id) {
-        return values()[id];
-    }
-
-    @Deprecated
-    public static PaintingType getByTitle(String title) {
-        PaintingType type = TITLE_TO_NAME_MAP.get(title);
-        if (type == null) {
-            for (PaintingType t : values()) {
-                if (t.title.equals(title)) {
-                    TITLE_TO_NAME_MAP.put(title, t);
-                    return t;
-                }
-            }
-        }
-        return type;
-    }
-
-    @Deprecated
-    public String getTitle() {
-        return title;
-    }
-
-    public int getId() {
-        return ordinal();
-    }
->>>>>>> b7c9eabf
+  public static final PaintingType[] VALUES = values();
 }