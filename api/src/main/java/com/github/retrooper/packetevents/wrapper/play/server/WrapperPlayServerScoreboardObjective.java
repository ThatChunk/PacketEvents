--- conflicted
+++ resolved
@@ -1,5 +1,6 @@
 package com.github.retrooper.packetevents.wrapper.play.server;
 
+import com.github.retrooper.packetevents.event.PacketReceiveEvent;
 import com.github.retrooper.packetevents.event.PacketSendEvent;
 import com.github.retrooper.packetevents.manager.server.ServerVersion;
 import com.github.retrooper.packetevents.protocol.packettype.PacketType;
@@ -73,24 +74,12 @@
     public void write() {
         writeString(name);
         writeByte((byte) mode.ordinal());
-<<<<<<< HEAD
-        if (mode == ObjectiveMode.CREATE || mode == ObjectiveMode.UPDATE) {
-            writeString(displayName.orElse(""));
-            if (serverVersion == ServerVersion.V_1_7_10)
-                writeString("integer");
-            else if (serverVersion.isOlderThan(ServerVersion.V_1_13))
-                writeString(display.orElse(HealthDisplay.INTEGER).name().toLowerCase());
-            else
-                writeVarInt(display.orElse(HealthDisplay.INTEGER).ordinal());
-        }
-=======
         if (serverVersion == ServerVersion.V_1_7_10)
             writeString("integer");
         else if (serverVersion.isOlderThan(ServerVersion.V_1_13))
             writeString(display.orElse(HealthDisplay.INTEGER).name().toLowerCase());
         else
             writeVarInt(display.orElse(HealthDisplay.INTEGER).ordinal());
->>>>>>> 58f6cf54
     }
 
     public String getName() {
