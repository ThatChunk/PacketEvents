--- conflicted
+++ resolved
@@ -38,8 +38,6 @@
 
 public class NBTCodec {
 
-    public static final int MAX_BYTES = 2097152;
-
     //PacketEvents start: JSON -> NBT conversion method
     @Deprecated
     public static NBT jsonToNBT(JsonElement element) {
@@ -151,20 +149,13 @@
     }
     //PacketEvents end
 
-<<<<<<< HEAD
-    public static NBTCompound readNBTFromBuffer(Object byteBuf, ServerVersion serverVersion) {
-        return (NBTCompound) readRawNBTFromBuffer(byteBuf, serverVersion);
-    }
-
-    public static NBT readRawNBTFromBuffer(Object byteBuf, ServerVersion serverVersion) {
-        NBTLimiter limiter = new NBTLimiter(byteBuf, MAX_BYTES);
-=======
     public static NBT readNBTFromBuffer(Object byteBuf, ServerVersion serverVersion) {
->>>>>>> 4f9f58f7
+        NBTLimiter limiter = new NBTLimiter(byteBuf);
         if (serverVersion.isNewerThanOrEquals(ServerVersion.V_1_8)) {
             try {
                 final boolean named = serverVersion.isOlderThan(ServerVersion.V_1_20_2);
-                return DefaultNBTSerializer.INSTANCE.deserializeTag(limiter, new ByteBufInputStream(byteBuf), named);
+                return DefaultNBTSerializer.INSTANCE.deserializeTag(
+                        limiter, new ByteBufInputStream(byteBuf), named);
             } catch (IOException e) {
                 e.printStackTrace();
             }
