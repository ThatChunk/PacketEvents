--- conflicted
+++ resolved
@@ -34,10 +34,7 @@
 import java.security.NoSuchAlgorithmException;
 import java.security.PublicKey;
 import java.security.SignatureException;
-<<<<<<< HEAD
-=======
 import java.time.Instant;
->>>>>>> 7ae55731
 import java.util.Optional;
 import java.util.UUID;
 
@@ -62,22 +59,11 @@
     public void read() {
         int maxMessageLength = serverVersion.isNewerThanOrEquals(ServerVersion.V_1_11) ? 256 : 100;
         this.message = readString(maxMessageLength);
-<<<<<<< HEAD
-        System.out.println("crope!");
-        if (serverVersion.isNewerThanOrEquals(ServerVersion.V_1_19)) {
-            System.out.println("hi!");
-            long timestamp = readLong();
-            SaltSignature saltSignature = readSaltSignature();
-            boolean signedPreview = readBoolean();
-            this.messageSignData = Optional.of(new MessageSignData(saltSignature, timestamp, signedPreview));
-            System.out.println("set!");
-=======
         if (serverVersion.isNewerThanOrEquals(ServerVersion.V_1_19)) {
             Instant timestamp = readTimestamp();
             SaltSignature saltSignature = readSaltSignature();
             boolean signedPreview = readBoolean();
             this.messageSignData = Optional.of(new MessageSignData(saltSignature, timestamp, signedPreview));
->>>>>>> 7ae55731
         }
     }
 
@@ -92,11 +78,7 @@
         int maxMessageLength = serverVersion.isNewerThanOrEquals(ServerVersion.V_1_11) ? 256 : 100;
         writeString(this.message, maxMessageLength);
         if (serverVersion.isNewerThanOrEquals(ServerVersion.V_1_19)) {
-<<<<<<< HEAD
-            writeLong(messageSignData.get().getTimestamp());
-=======
             writeTimestamp(messageSignData.get().getTimestamp());
->>>>>>> 7ae55731
             writeSaltSignature(messageSignData.get().getSaltSignature());
             writeBoolean(messageSignData.get().isSignedPreview());
         }
@@ -140,11 +122,7 @@
         Component component = Component.text(message);
         System.out.println("str: " + AdventureSerializer.toJson(component));
         try {
-<<<<<<< HEAD
-            return MessageVerifier.verify(uuid, messageSignData.get(), key, component);
-=======
             return MessageVerifier.verify(uuid, messageSignData.get(), key, String.format("{\"text\":\"%s\"}", message));
->>>>>>> 7ae55731
         } catch (NoSuchAlgorithmException | SignatureException | InvalidKeyException e) {
             e.printStackTrace();
         }
