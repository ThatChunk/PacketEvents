--- conflicted
+++ resolved
@@ -43,12 +43,7 @@
  */
 public class WrapperPlayClientChatMessage extends PacketWrapper<WrapperPlayClientChatMessage> {
     private String message;
-<<<<<<< HEAD
-    // 1.19+
     private @Nullable MessageSignData messageSignData;
-=======
-    private Optional<MessageSignData> messageSignData;
->>>>>>> d054164a
 
     public WrapperPlayClientChatMessage(PacketReceiveEvent event) {
         super(event);
@@ -73,9 +68,6 @@
             SaltSignature saltSignature = readSaltSignature();
             boolean signedPreview = readBoolean();
             this.messageSignData = new MessageSignData(saltSignature, timestamp, signedPreview);
-        }
-        else {
-            this.messageSignData = Optional.empty();
         }
     }
 
