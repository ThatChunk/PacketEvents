/*
 * This file is part of packetevents - https://github.com/retrooper/packetevents
 * Copyright (C) 2022 retrooper and contributors
 *
 * This program is free software: you can redistribute it and/or modify
 * it under the terms of the GNU General Public License as published by
 * the Free Software Foundation, either version 3 of the License, or
 * (at your option) any later version.
 *
 * This program is distributed in the hope that it will be useful,
 * but WITHOUT ANY WARRANTY; without even the implied warranty of
 * MERCHANTABILITY or FITNESS FOR A PARTICULAR PURPOSE.  See the
 * GNU General Public License for more details.
 *
 * You should have received a copy of the GNU General Public License
 * along with this program.  If not, see <http://www.gnu.org/licenses/>.
 */

package com.github.retrooper.packetevents.netty.buffer;

<<<<<<< HEAD
import com.github.retrooper.packetevents.protocol.nbt.codec.NBTCodec;
=======
import com.github.retrooper.packetevents.exception.PacketProcessException;
>>>>>>> 4f9f58f7

import java.io.*;
//TODO give netty credit
public class ByteBufInputStream extends InputStream implements DataInput {
    private final Object buffer;
    private final int startIndex;
    private final int endIndex;
    private final boolean releaseOnClose;
    private final StringBuilder lineBuf;
    private boolean closed;

    public ByteBufInputStream(Object buffer) {
        this(buffer, NBTCodec.MAX_BYTES);
    }

    public ByteBufInputStream(Object buffer, int maxLength) {
        this(buffer, maxLength, false);
    }

    public ByteBufInputStream(Object buffer, boolean releaseOnClose) {
        this(buffer, ByteBufHelper.readableBytes(buffer), releaseOnClose);
    }

    public ByteBufInputStream(Object buffer, int maxLength, boolean releaseOnClose) {
        this.lineBuf = new StringBuilder();
        if (buffer == null) {
            throw new NullPointerException("buffer");
        } else if (maxLength < 0) {
            if (releaseOnClose) {
                ByteBufHelper.release(buffer);
            }

            throw new IllegalArgumentException("maxLength: " + maxLength);
        } else if (ByteBufHelper.readableBytes(buffer) > maxLength) {
            if (releaseOnClose) {
                ByteBufHelper.release(buffer);
            }

            throw new IndexOutOfBoundsException("Too many bytes to be read - Found " + ByteBufHelper.readableBytes(buffer) + ", maximum is " + maxLength);
        } else {
            this.releaseOnClose = releaseOnClose;
            this.buffer = buffer;
            this.startIndex = ByteBufHelper.readerIndex(buffer);
            this.endIndex = this.startIndex + ByteBufHelper.readableBytes(buffer);
            ByteBufHelper.markReaderIndex(buffer);
        }
    }

    public int readBytes() {
        return ByteBufHelper.readerIndex(buffer) - this.startIndex;
    }

    public void close() throws IOException {
        try {
            super.close();
        } finally {
            if (this.releaseOnClose && !this.closed) {
                this.closed = true;
                ByteBufHelper.release(buffer);
            }

        }

    }

    public int available() throws IOException {
        return this.endIndex - ByteBufHelper.readerIndex(buffer);
    }

    public void mark(int readlimit) {
        ByteBufHelper.markReaderIndex(buffer);
    }

    public boolean markSupported() {
        return true;
    }

    public int read() throws IOException {
        return !(ByteBufHelper.isReadable(buffer)) ? -1 : ByteBufHelper.readByte(buffer) & 255;
    }


    public int read(byte[] b, int off, int len) throws IOException {
        int available = this.available();
        if (available == 0) {
            return -1;
        } else {
            len = Math.min(available, len);
            ByteBufHelper.readBytes(buffer, b, off, len);
            return len;
        }
    }

    public void reset() throws IOException {
        ByteBufHelper.resetReaderIndex(buffer);
    }

    public long skip(long n) throws IOException {
        return n > 2147483647L ? (long) this.skipBytes(2147483647) : (long) this.skipBytes((int) n);
    }

    public boolean readBoolean() throws IOException {
        this.checkAvailable(1);
        return this.read() != 0;
    }

    public byte[] readBytes(int len) {
        byte[] bytes = new byte[len];
        ByteBufHelper.readBytes(buffer, bytes);
        return bytes;
    }

    public byte readByte() throws IOException {
        if (!(ByteBufHelper.isReadable(buffer))) {
            throw new EOFException();
        } else {
            return ByteBufHelper.readByte(buffer);
        }
    }

    public char readChar() throws IOException {
        return (char) this.readShort();
    }

    public double readDouble() throws IOException {
        return Double.longBitsToDouble(this.readLong());
    }

    public float readFloat() throws IOException {
        return Float.intBitsToFloat(this.readInt());
    }

    public void readFully(byte[] b) throws IOException {
        this.readFully(b, 0, b.length);
    }

    public void readFully(byte[] b, int off, int len) throws IOException {
        this.checkAvailable(len);
        ByteBufHelper.readBytes(buffer, b, off, len);
    }

    public int readInt() throws IOException {
        this.checkAvailable(4);
        return ByteBufHelper.readInt(buffer);
    }

    public String readLine() throws IOException {
        this.lineBuf.setLength(0);

        while (ByteBufHelper.isReadable(buffer)) {
            int c = ByteBufHelper.readUnsignedByte(buffer);
            switch (c) {
                case 13:
                    if (ByteBufHelper.isReadable(buffer)
                            && (char) ByteBufHelper.getUnsignedByte(buffer, ByteBufHelper.readerIndex(buffer)) == '\n') {
                        ByteBufHelper.skipBytes(buffer, 1);
                    }
                case 10:
                    return this.lineBuf.toString();
                default:
                    this.lineBuf.append((char) c);
            }
        }

        return this.lineBuf.length() > 0 ? this.lineBuf.toString() : null;
    }

    public long readLong() throws IOException {
        this.checkAvailable(8);
        return ByteBufHelper.readLong(buffer);
    }

    public long[] readLongs(int size) throws IOException {
        long[] array = new long[size];

        for (int i = 0; i < array.length; i++) {
            array[i] = readLong();
        }
        return array;
    }

    public short readShort() throws IOException {
        this.checkAvailable(2);
        return ByteBufHelper.readShort(buffer);
    }

    public String readUTF() throws IOException {
        String text = DataInputStream.readUTF(this);
        return text;
    }

    public int readUnsignedByte() throws IOException {
        return this.readByte() & 255;
    }

    public int readUnsignedShort() throws IOException {
        return this.readShort() & '\uffff';
    }

    public int skipBytes(int n) throws IOException {
        int nBytes = Math.min(this.available(), n);
        ByteBufHelper.skipBytes(buffer, nBytes);
        return nBytes;
    }

    private void checkAvailable(int fieldSize) throws IOException {
        if (fieldSize < 0) {
            throw new IndexOutOfBoundsException("fieldSize cannot be a negative number");
        } else if (fieldSize > this.available()) {
            int value = this.available();
            String msg = "fieldSize is too long! Length is " + fieldSize + ", but maximum is " + value;
            if (value == 0) {
                throw new PacketProcessException(msg);
            }
            else {
                throw new EOFException(msg);
            }
        }
    }
}
<|MERGE_RESOLUTION|>--- conflicted
+++ resolved
@@ -18,11 +18,7 @@
 
 package com.github.retrooper.packetevents.netty.buffer;
 
-<<<<<<< HEAD
-import com.github.retrooper.packetevents.protocol.nbt.codec.NBTCodec;
-=======
 import com.github.retrooper.packetevents.exception.PacketProcessException;
->>>>>>> 4f9f58f7
 
 import java.io.*;
 //TODO give netty credit
@@ -35,11 +31,11 @@
     private boolean closed;
 
     public ByteBufInputStream(Object buffer) {
-        this(buffer, NBTCodec.MAX_BYTES);
-    }
-
-    public ByteBufInputStream(Object buffer, int maxLength) {
-        this(buffer, maxLength, false);
+        this(buffer, ByteBufHelper.readableBytes(buffer));
+    }
+
+    public ByteBufInputStream(Object buffer, int length) {
+        this(buffer, length, false);
     }
 
     public ByteBufInputStream(Object buffer, boolean releaseOnClose) {
