/*
 * This file is part of packetevents - https://github.com/retrooper/packetevents
 * Copyright (C) 2021 retrooper and contributors
 *
 * This program is free software: you can redistribute it and/or modify
 * it under the terms of the GNU General Public License as published by
 * the Free Software Foundation, either version 3 of the License, or
 * (at your option) any later version.
 *
 * This program is distributed in the hope that it will be useful,
 * but WITHOUT ANY WARRANTY; without even the implied warranty of
 * MERCHANTABILITY or FITNESS FOR A PARTICULAR PURPOSE.  See the
 * GNU General Public License for more details.
 *
 * You should have received a copy of the GNU General Public License
 * along with this program.  If not, see <http://www.gnu.org/licenses/>.
 */

package com.github.retrooper.packetevents.wrapper;

import com.github.retrooper.packetevents.PacketEvents;
import com.github.retrooper.packetevents.event.PacketReceiveEvent;
import com.github.retrooper.packetevents.event.PacketSendEvent;
import com.github.retrooper.packetevents.event.ProtocolPacketEvent;
import com.github.retrooper.packetevents.manager.server.ServerVersion;
import com.github.retrooper.packetevents.netty.buffer.ByteBufHelper;
import com.github.retrooper.packetevents.netty.buffer.UnpooledByteBufAllocationHelper;
import com.github.retrooper.packetevents.protocol.entity.data.EntityData;
import com.github.retrooper.packetevents.protocol.entity.data.EntityDataType;
import com.github.retrooper.packetevents.protocol.entity.data.EntityDataTypes;
import com.github.retrooper.packetevents.protocol.entity.villager.VillagerData;
import com.github.retrooper.packetevents.protocol.item.ItemStack;
import com.github.retrooper.packetevents.protocol.item.type.ItemType;
import com.github.retrooper.packetevents.protocol.item.type.ItemTypes;
import com.github.retrooper.packetevents.protocol.nbt.NBTCompound;
import com.github.retrooper.packetevents.protocol.nbt.codec.NBTCodec;
import com.github.retrooper.packetevents.protocol.packettype.PacketTypeCommon;
import com.github.retrooper.packetevents.protocol.player.ClientVersion;
import com.github.retrooper.packetevents.protocol.player.GameMode;
import com.github.retrooper.packetevents.protocol.player.User;
import com.github.retrooper.packetevents.resources.ResourceLocation;
import com.github.retrooper.packetevents.util.AdventureSerializer;
import com.github.retrooper.packetevents.util.crypto.MinecraftEncryptionUtil;
import com.github.retrooper.packetevents.util.crypto.SaltSignature;
import com.github.retrooper.packetevents.util.StringUtil;
import com.github.retrooper.packetevents.util.Vector3i;
import net.kyori.adventure.text.Component;
import org.jetbrains.annotations.NotNull;
import org.jetbrains.annotations.Nullable;

import java.nio.charset.StandardCharsets;
import java.security.PublicKey;
<<<<<<< HEAD
=======
import java.time.Instant;
>>>>>>> 7ae55731
import java.util.*;
import java.util.function.BiConsumer;
import java.util.function.Function;

public class PacketWrapper<T extends PacketWrapper> {
    @Nullable
    public Object buffer;

    protected ClientVersion clientVersion;
    protected ServerVersion serverVersion;
    private int packetID;
    // For sending chunk data packets, which need this data
    @Nullable
    protected User user;

    private static final int MODERN_MESSAGE_LENGTH = 262144;
    private static final int LEGACY_MESSAGE_LENGTH = 32767;

    public PacketWrapper(ClientVersion clientVersion, ServerVersion serverVersion, int packetID) {
        if (packetID == -1) {
            throw new IllegalArgumentException("Packet does not exist on this protocol version!");
        }
        this.clientVersion = clientVersion;
        this.serverVersion = serverVersion;
        this.buffer = null;
        this.packetID = packetID;
    }

    public PacketWrapper(PacketReceiveEvent event) {
        this(event, true);
    }

    public PacketWrapper(PacketReceiveEvent event, boolean readData) {
        this.clientVersion = event.getUser().getClientVersion();
        this.serverVersion = event.getServerVersion();
        this.user = event.getUser();
        this.buffer = event.getByteBuf();
        this.packetID = event.getPacketId();
        if (readData) {
            readEvent(event);
        }
    }

    public PacketWrapper(PacketSendEvent event) {
        this(event, true);
    }

    public PacketWrapper(PacketSendEvent event, boolean readData) {
        this.clientVersion = event.getUser().getClientVersion();
        this.serverVersion = event.getServerVersion();
        this.buffer = event.getByteBuf();
        this.packetID = event.getPacketId();
        this.user = event.getUser();
        if (readData) {
            readEvent(event);
        }
    }

    public PacketWrapper(int packetID, ClientVersion clientVersion) {
        this(clientVersion, PacketEvents.getAPI().getServerManager().getVersion(), packetID);
    }

    public PacketWrapper(int packetID) {
        this(ClientVersion.UNKNOWN,
                PacketEvents.getAPI().getServerManager().getVersion(),
                packetID);
    }

    public PacketWrapper(PacketTypeCommon packetType) {
        this(packetType.getId(PacketEvents.getAPI().getServerManager().getVersion().toClientVersion()));
    }

    public static PacketWrapper<?> createUniversalPacketWrapper(Object byteBuf) {
        PacketWrapper<?> wrapper = new PacketWrapper(ClientVersion.UNKNOWN, PacketEvents.getAPI().getServerManager().getVersion(), -2);
        wrapper.buffer = byteBuf;
        return wrapper;
    }
    public final void prepareForSend() {
        // Null means the packet was manually created and wasn't sent by the server itself
        // A reference count of 0 means that the packet was freed (it was already sent)
        if (buffer == null || ByteBufHelper.refCnt(buffer) == 0) {
            buffer = UnpooledByteBufAllocationHelper.buffer();
        }

        writeVarInt(packetID);
        write();
    }

    public void read() {
    }

    //TODO Rename to copyFrom, as it copies data from the passed in wrapper.
    public void copy(T wrapper) {

    }

    public void write() {

    }

    //TODO public void transform(int protocolVersion) {}
    //Current idea change server version, but still think more

    public final void readEvent(ProtocolPacketEvent<?> event) {
        PacketWrapper<?> last = event.getLastUsedWrapper();
        if (last != null) {
            copy((T) last);
        } else {
            read();
        }
        event.setLastUsedWrapper(this);
    }

    public ClientVersion getClientVersion() {
        return clientVersion;
    }

    public void setClientVersion(ClientVersion clientVersion) {
        this.clientVersion = clientVersion;
    }

    public ServerVersion getServerVersion() {
        return serverVersion;
    }

    public void setServerVersion(ServerVersion serverVersion) {
        this.serverVersion = serverVersion;
    }

    public Object getBuffer() {
        return buffer;
    }

    public int getPacketId() {
        return packetID;
    }

    public void setPacketId(int packetID) {
        this.packetID = packetID;
    }

    public int getMaxMessageLength() {
        return serverVersion.isNewerThanOrEquals(ServerVersion.V_1_13) ? MODERN_MESSAGE_LENGTH : LEGACY_MESSAGE_LENGTH;
    }

    public void resetByteBuf() {
        ByteBufHelper.clear(buffer);
        writeVarInt(packetID);
    }

    public byte readByte() {
        return ByteBufHelper.readByte(buffer);
    }

    public void writeByte(int value) {
        ByteBufHelper.writeByte(buffer, value);
    }

    public short readUnsignedByte() {
        return ByteBufHelper.readUnsignedByte(buffer);
    }

    public boolean readBoolean() {
        return readByte() != 0;
    }

    public void writeBoolean(boolean value) {
        writeByte(value ? 1 : 0);
    }

    public int readInt() {
        return ByteBufHelper.readInt(buffer);
    }

    public void writeInt(int value) {
        ByteBufHelper.writeInt(buffer, value);
    }

    public int readVarInt() {
        int value = 0;
        int length = 0;
        byte currentByte;
        do {
            currentByte = readByte();
            value |= (currentByte & 0x7F) << (length * 7);
            length++;
            if (length > 5) {
                throw new RuntimeException("VarInt is too large. Must be smaller than 5 bytes.");
            }
        } while ((currentByte & 0x80) == 0x80);
        return value;
    }

    public void writeVarInt(int value) {
        while (true) {
            if ((value & ~0x7F) == 0) {
                writeByte(value);
                return;
            }
            writeByte((value & 0x7F) | 0x80);
            value >>>= 7;
        }
    }

    public <K, V> Map<K, V> readMap(Function<PacketWrapper<?>, K> keyFunction, Function<PacketWrapper<?>, V> valueFunction) {
        int size = readVarInt();
        Map<K, V> map = new HashMap<>(size);
        for (int i = 0; i < size; i++) {
            K key = keyFunction.apply(this);
            V value = valueFunction.apply(this);
            map.put(key, value);
        }
        return map;
    }

    public <K, V> void writeMap(Map<K, V> map, BiConsumer<PacketWrapper<?>, K> keyConsumer, BiConsumer<PacketWrapper<?>, V> valueConsumer) {
        writeVarInt(map.size());
        for (K key : map.keySet()) {
            V value = map.get(key);
            keyConsumer.accept(this, key);
            valueConsumer.accept(this, value);
        }
    }

    public VillagerData readVillagerData() {
        int villagerTypeId = readVarInt();
        int villagerProfessionId = readVarInt();
        int level = readVarInt();
        return new VillagerData(villagerTypeId, villagerProfessionId, level);
    }

    public void writeVillagerData(VillagerData data) {
        writeVarInt(data.getType().getId());
        writeVarInt(data.getProfession().getId());
        writeVarInt(data.getLevel());
    }

    @NotNull
    public ItemStack readItemStack() {
        boolean v1_13_2 = serverVersion.isNewerThanOrEquals(ServerVersion.V_1_13_2);
        if (v1_13_2) {
            if (!readBoolean()) {
                return ItemStack.EMPTY;
            }
        }
        int typeID = v1_13_2 ? readVarInt() : readShort();
        if (typeID < 0 && !v1_13_2) { // 1.13.2 doesn't have this logic
            return ItemStack.EMPTY;
        }
        ItemType type = ItemTypes.getById(serverVersion.toClientVersion(), typeID);
        int amount = readByte();
        int legacyData = v1_13_2 ? -1 : readShort();
        NBTCompound nbt = readNBT();
        return ItemStack.builder()
                .type(type)
                .amount(amount)
                .nbt(nbt)
                .legacyData(legacyData)
                .build();
    }

    public void writeItemStack(ItemStack itemStack) {
        if (itemStack == null) {
            itemStack = ItemStack.EMPTY;
        }
        boolean v1_13_2 = serverVersion.isNewerThanOrEquals(ServerVersion.V_1_13_2);
        if (v1_13_2) {
            if (itemStack.isEmpty()) {
                writeBoolean(false);
            } else {
                writeBoolean(true);
                int typeID = itemStack.getType().getId(serverVersion.toClientVersion());
                writeVarInt(typeID);
                writeByte(itemStack.getAmount());
                writeNBT(itemStack.getNBT());
            }
        } else {
            int typeID;
            if (itemStack.isEmpty()) {
                typeID = -1;
            } else {
                typeID = itemStack.getType().getId(serverVersion.toClientVersion());
            }
            writeShort(typeID);
            if (typeID >= 0) {
                writeByte(itemStack.getAmount());
                writeShort(itemStack.getLegacyData());
                writeNBT(itemStack.getNBT());
            }
        }
    }

    public NBTCompound readNBT() {
        return NBTCodec.readNBT(buffer, serverVersion);
    }

    public void writeNBT(NBTCompound nbt) {
        NBTCodec.writeNBT(buffer, serverVersion, nbt);
    }

    public String readString() {
        return readString(32767);
    }

    public String readString(int maxLen) {
        int j = readVarInt();
        if (j > maxLen * 4) {
            throw new RuntimeException("The received encoded string buffer length is longer than maximum allowed (" + j + " > " + maxLen * 4 + ")");
        } else if (j < 0) {
            throw new RuntimeException("The received encoded string buffer length is less than zero! Weird string!");
        } else {
            String s = ByteBufHelper.toString(buffer, ByteBufHelper.readerIndex(buffer), j, StandardCharsets.UTF_8);
            ByteBufHelper.readerIndex(buffer, ByteBufHelper.readerIndex(buffer) + j);
            if (s.length() > maxLen) {
                throw new RuntimeException("The received string length is longer than maximum allowed (" + j + " > " + maxLen + ")");
            } else {
                return s;
            }
        }
    }

    public String readComponentJSON() {
        return readString(getMaxMessageLength());
    }

    public void writeString(String s) {
        writeString(s, 32767);
    }

    public void writeString(String s, int maxLen) {
        writeString(s, maxLen, true);
    }

    public void writeString(String s, int maxLen, boolean substr) {
        if (substr) {
            s = StringUtil.maximizeLength(s, maxLen);
        }
        byte[] bytes = s.getBytes(StandardCharsets.UTF_8);
        if (!substr && bytes.length > maxLen) {
            throw new IllegalStateException("String too big (was " + bytes.length + " bytes encoded, max " + maxLen + ")");
        } else {
            writeVarInt(bytes.length);
            ByteBufHelper.writeBytes(buffer, bytes);
        }
    }

    public void writeComponentJSON(String json) {
        writeString(json, getMaxMessageLength());
    }

    public Component readComponent() {
        return AdventureSerializer.parseComponent(readComponentJSON());
    }

    public void writeComponent(Component component) {
        writeComponentJSON(AdventureSerializer.toJson(component));
    }

    public ResourceLocation readIdentifier(int maxLen) {
        return new ResourceLocation(readString(maxLen));
    }

    public ResourceLocation readIdentifier() {
        return readIdentifier(32767);
    }

    public void writeIdentifier(ResourceLocation identifier, int maxLen) {
        writeString(identifier.toString(), maxLen);
    }

    public void writeIdentifier(ResourceLocation identifier) {
        writeIdentifier(identifier, 32767);
    }

    public int readUnsignedShort() {
        return ByteBufHelper.readUnsignedShort(buffer);
    }

    public short readShort() {
        return ByteBufHelper.readShort(buffer);
    }

    public void writeShort(int value) {
        ByteBufHelper.writeShort(buffer, value);
    }

    public int readVarShort() {
        int low = readUnsignedShort();
        int high = 0;
        if ((low & 0x8000) != 0) {
            low = low & 0x7FFF;
            high = readUnsignedByte();
        }
        return ((high & 0xFF) << 15) | low;
    }

    public void writeVarShort(int value) {
        int low = value & 0x7FFF;
        int high = (value & 0x7F8000) >> 15;
        if (high != 0) {
            low = low | 0x8000;
        }
        writeShort(low);
        if (high != 0) {
            writeByte(high);
        }
    }

    public long readLong() {
        return ByteBufHelper.readLong(buffer);
    }

    public void writeLong(long value) {
        ByteBufHelper.writeLong(buffer, value);
    }

    public long readVarLong() {
        long value = 0;
        int size = 0;
        int b;
        while (((b = readByte()) & 0x80) == 0x80) {
            value |= (long) (b & 0x7F) << (size++ * 7);
        }
        return value | ((long) (b & 0x7F) << (size * 7));
    }

    public void writeVarLong(long l) {
        while ((l & ~0x7F) != 0) {
            this.writeByte((int) (l & 0x7F) | 0x80);
            l >>>= 7;
        }

        this.writeByte((int) l);
    }

    public float readFloat() {
        return ByteBufHelper.readFloat(buffer);
    }

    public void writeFloat(float value) {
        ByteBufHelper.writeFloat(buffer, value);
    }

    public double readDouble() {
        return ByteBufHelper.readDouble(buffer);
    }

    public void writeDouble(double value) {
        ByteBufHelper.writeDouble(buffer, value);
    }

    public byte[] readRemainingBytes() {
        return readBytes(ByteBufHelper.readableBytes(buffer));
    }

    public byte[] readBytes(int size) {
        byte[] bytes = new byte[size];
        ByteBufHelper.readBytes(buffer, bytes);
        return bytes;
    }

    public void writeBytes(byte[] array) {
        ByteBufHelper.writeBytes(buffer, array);
    }

    public byte[] readByteArray(int maxLength) {
        int len = readVarInt();
        if (len > maxLength) {
            throw new RuntimeException("The received byte array length is longer than maximum allowed (" + len + " > " + maxLength + ")");
        }
        return readBytes(len);
    }

    public byte[] readByteArray() {
        return readByteArray(ByteBufHelper.readableBytes(buffer));
    }

    public void writeByteArray(byte[] array) {
        writeVarInt(array.length);
        writeBytes(array);
    }

    public int[] readVarIntArray() {
        int readableBytes = ByteBufHelper.readableBytes(buffer);
        int size = readVarInt();
        if (size > readableBytes) {
            throw new IllegalStateException("VarIntArray with size " + size + " is bigger than allowed " + readableBytes);
        }

        int[] array = new int[size];
        for (int i = 0; i < size; i++) {
            array[i] = readVarInt();
        }
        return array;
    }

    public void writeVarIntArray(int[] array) {
        writeVarInt(array.length);
        for (int i : array) {
            writeVarInt(i);
        }
    }

    public long[] readLongArray(int size) {
        long[] array = new long[size];

        for (int i = 0; i < array.length; i++) {
            array[i] = readLong();
        }
        return array;
    }

    public byte[] readByteArrayOfSize(int size) {
        byte[] array = new byte[size];
        ByteBufHelper.readBytes(buffer, array);
        return array;
    }

    public void writeByteArrayOfSize(byte[] array) {
        ByteBufHelper.writeBytes(buffer, array);
    }

    public int[] readVarIntArrayOfSize(int size) {
        int[] array = new int[size];
        for (int i = 0; i < array.length; i++) {
            array[i] = readVarInt();
        }
        return array;
    }

    public void writeVarIntArrayOfSize(int[] array) {
        for (int i : array) {
            writeVarInt(i);
        }
    }

    public long[] readLongArray() {
        int readableBytes = ByteBufHelper.readableBytes(buffer) / 8;
        int size = readVarInt();
        if (size > readableBytes) {
            throw new IllegalStateException("LongArray with size " + size + " is bigger than allowed " + readableBytes);
        }
        long[] array = new long[size];

        for (int i = 0; i < array.length; i++) {
            array[i] = readLong();
        }
        return array;
    }

    public void writeLongArray(long[] array) {
        writeVarInt(array.length);
        for (long l : array) {
            writeLong(l);
        }
    }

    public UUID readUUID() {
        long mostSigBits = readLong();
        long leastSigBits = readLong();
        return new UUID(mostSigBits, leastSigBits);
    }

    public void writeUUID(UUID uuid) {
        writeLong(uuid.getMostSignificantBits());
        writeLong(uuid.getLeastSignificantBits());
    }

    public Vector3i readBlockPosition() {
        long val = readLong();
        return new Vector3i(val, serverVersion);
    }

    public void writeBlockPosition(Vector3i pos) {
        long val = pos.getSerializedPosition(serverVersion);
        writeLong(val);
    }

    public GameMode readGameMode() {
        return GameMode.getById(readByte());
    }

    public void writeGameMode(@Nullable GameMode mode) {
        int id = mode == null ? -1 : mode.getId();
        writeByte(id);
    }

    public List<EntityData> readEntityMetadata() {
        List<EntityData> list = new ArrayList<>();
        if (serverVersion.isNewerThanOrEquals(ServerVersion.V_1_9)) {
            boolean v1_10 = serverVersion.isNewerThanOrEquals(ServerVersion.V_1_10);
            short index;
            while ((index = readUnsignedByte()) != 255) {
                int typeID = v1_10 ? readVarInt() : readUnsignedByte();
                EntityDataType<?> type = EntityDataTypes.getById(serverVersion.toClientVersion(), typeID);
                Object value = type.getDataDeserializer().apply(this);
                list.add(new EntityData(index, type, value));
            }
        } else {
            for (byte data = readByte(); data != 127; data = readByte()) {
                int typeID = (data & 224) >> 5;
                int index = data & 31;
                EntityDataType<?> type = EntityDataTypes.getById(serverVersion.toClientVersion(), typeID);
                Object value = type.getDataDeserializer().apply(this);
                EntityData entityData = new EntityData(index, type, value);
                list.add(entityData);
            }
        }
        return list;
    }

    public void writeEntityMetadata(List<EntityData> list) {
        if (serverVersion.isNewerThanOrEquals(ServerVersion.V_1_9)) {
            boolean v1_10 = serverVersion.isNewerThanOrEquals(ServerVersion.V_1_10);
            for (EntityData entityData : list) {
                writeByte(entityData.getIndex());
                if (v1_10) {
                    writeVarInt(entityData.getType().getId(serverVersion.toClientVersion()));
                } else {
                    writeByte(entityData.getType().getId(serverVersion.toClientVersion()));
                }
                entityData.getType().getDataSerializer().accept(this, entityData.getValue());
            }
            writeByte(255); // End of metadata array
        } else {
            for (EntityData entityData : list) {
                int typeID = entityData.getType().getId(serverVersion.toClientVersion());
                int index = entityData.getIndex();
                int data = (typeID << 5 | index & 31) & 255;
                writeByte(data);
                entityData.getType().getDataSerializer().accept(this, entityData.getValue());
            }
            writeByte(127); // End of metadata array
        }
    }

    public SaltSignature readSaltSignature() {
        return new SaltSignature(readLong(), readByteArray());
    }

    public void writeSaltSignature(SaltSignature signature) {
        writeLong(signature.getSalt());
        writeByteArray(signature.getSignature());
    }

    public PublicKey readPublicKey() {
        return MinecraftEncryptionUtil.publicKey(readByteArray(512));
    }

    public void writePublicKey(PublicKey publicKey) {
        writeByteArray(publicKey.getEncoded());
    }
<<<<<<< HEAD
=======

    public Instant readTimestamp() {
        return Instant.ofEpochMilli(readLong());
    }

    public void writeTimestamp(Instant timestamp) {
        writeLong(timestamp.toEpochMilli());
    }
>>>>>>> 7ae55731
}<|MERGE_RESOLUTION|>--- conflicted
+++ resolved
@@ -50,10 +50,7 @@
 
 import java.nio.charset.StandardCharsets;
 import java.security.PublicKey;
-<<<<<<< HEAD
-=======
 import java.time.Instant;
->>>>>>> 7ae55731
 import java.util.*;
 import java.util.function.BiConsumer;
 import java.util.function.Function;
@@ -706,8 +703,6 @@
     public void writePublicKey(PublicKey publicKey) {
         writeByteArray(publicKey.getEncoded());
     }
-<<<<<<< HEAD
-=======
 
     public Instant readTimestamp() {
         return Instant.ofEpochMilli(readLong());
@@ -716,5 +711,4 @@
     public void writeTimestamp(Instant timestamp) {
         writeLong(timestamp.toEpochMilli());
     }
->>>>>>> 7ae55731
 }