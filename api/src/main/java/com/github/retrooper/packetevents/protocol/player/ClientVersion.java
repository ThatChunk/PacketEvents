/*
 * This file is part of packetevents - https://github.com/retrooper/packetevents
 * Copyright (C) 2022 retrooper and contributors
 *
 * This program is free software: you can redistribute it and/or modify
 * it under the terms of the GNU General Public License as published by
 * the Free Software Foundation, either version 3 of the License, or
 * (at your option) any later version.
 *
 * This program is distributed in the hope that it will be useful,
 * but WITHOUT ANY WARRANTY; without even the implied warranty of
 * MERCHANTABILITY or FITNESS FOR A PARTICULAR PURPOSE.  See the
 * GNU General Public License for more details.
 *
 * You should have received a copy of the GNU General Public License
 * along with this program.  If not, see <http://www.gnu.org/licenses/>.
 */

package com.github.retrooper.packetevents.protocol.player;

import com.github.retrooper.packetevents.manager.server.ServerVersion;
import com.github.retrooper.packetevents.manager.server.VersionComparison;
import org.jetbrains.annotations.NotNull;

import java.util.Arrays;
import java.util.Collections;
import java.util.List;

/**
 * Client Version.
 * This is a nice tool for minecraft's client protocol versions.
 * You won't have to memorize the protocol version, just memorize the client version
 * as the version you see in the minecraft launcher.
 * Some enum constants may represent two or more versions as there have been cases where some versions have the same protocol version due to no protocol changes.
 * We added a comment over those enum constants so check it out.
 *
 * @author retrooper
 * @see <a href="https://wiki.vg/Protocol_version_numbers">https://wiki.vg/Protocol_version_numbers</a>
 * @since 1.6.9
 */
public enum ClientVersion {
    V_1_7_10(5),

    V_1_8(47),

    V_1_9(107), V_1_9_1(108), V_1_9_2(109),
    /**
     * 1.9.3 or 1.9.4 as they have the same protocol version.
     */
    V_1_9_3(110),
    V_1_10(210),
    V_1_11(315),
    /**
     * 1.11.1 or 1.11.2 as they have the same protocol version.
     */
    V_1_11_1(316),
    V_1_12(335), V_1_12_1(338), V_1_12_2(340),

    V_1_13(393), V_1_13_1(401), V_1_13_2(404),

    V_1_14(477), V_1_14_1(480), V_1_14_2(485),
    V_1_14_3(490), V_1_14_4(498),

    V_1_15(573), V_1_15_1(575), V_1_15_2(578),

    V_1_16(735), V_1_16_1(736), V_1_16_2(751),
    V_1_16_3(753),
    /**
     * 1.16.4 or 1.16.5 as they have the same protocol version.
     */
    V_1_16_4(754),

    V_1_17(755), V_1_17_1(756),

    /**
     * 1.18 or 1.18.1 as they have the same protocol version.
     */
    V_1_18(757),
    V_1_18_2(758),

    V_1_19(759),
    V_1_19_1(760),
    V_1_19_3(761),
    V_1_19_4(762),
    V_1_20(763),
    V_1_20_2(764),
    /**
     * 1.20.3 and 1.20.4 have the same protocol version.
     */
    V_1_20_3(765),
    V_1_20_5(766),
    //TODO UPDATE Add new protocol version field

    @Deprecated
    LOWER_THAN_SUPPORTED_VERSIONS(V_1_7_10.protocolVersion - 1, true),
    //TODO UPDATE Update HIGHER_THAN_SUPPORTED_VERSIONS field
<<<<<<< HEAD
    HIGHER_THAN_SUPPORTED_VERSIONS(V_1_20_5.protocolVersion + 1, true),
=======
    @Deprecated
    HIGHER_THAN_SUPPORTED_VERSIONS(V_1_20_3.protocolVersion + 1, true),
>>>>>>> 78c7709a

    UNKNOWN(-1, true);

    private static final ClientVersion[] VALUES = values();
    private static final ClientVersion[] REVERSED_VALUES;

    static {
        List<ClientVersion> valuesAsList = Arrays.asList(values());
        Collections.reverse(valuesAsList);
        REVERSED_VALUES = valuesAsList.toArray(new ClientVersion[0]);
    }

    private static final int LOWEST_SUPPORTED_PROTOCOL_VERSION = LOWER_THAN_SUPPORTED_VERSIONS.protocolVersion + 1;
    private static final int HIGHEST_SUPPORTED_PROTOCOL_VERSION = HIGHER_THAN_SUPPORTED_VERSIONS.protocolVersion - 1;

    private final int protocolVersion;
    private final String name;
    private ServerVersion serverVersion;

    ClientVersion(int protocolVersion) {
        this.protocolVersion = protocolVersion;
        this.name = name().substring(2).replace("_", ".");
    }

    ClientVersion(int protocolVersion, boolean isNotRelease) {
        this.protocolVersion = protocolVersion;
        if (isNotRelease) {
            this.name = name();
        } else {
            this.name = name().substring(2).replace("_", ".");
        }
    }

    public static boolean isPreRelease(int protocolVersion) {
        return getLatest().protocolVersion <= protocolVersion
                || getOldest().protocolVersion >= protocolVersion;
    }

    public static boolean isRelease(int protocolVersion) {
        return protocolVersion <= getLatest().protocolVersion
                && protocolVersion >= getOldest().protocolVersion;
    }

    public boolean isPreRelease() {
        return isPreRelease(protocolVersion);
    }

    public boolean isRelease() {
        return isRelease(protocolVersion);
    }

    /**
     * Get the release name of this client version.
     * For example, for the V_1_18 enum constant, it would return "1.18".
     *
     * @return Release name
     */
    public String getReleaseName() {
        return name;
    }

    /**
     * Get a ClientVersion enum by protocol version.
     *
     * @param protocolVersion Protocol version.
     * @return ClientVersion
     */
    @NotNull
    public static ClientVersion getById(int protocolVersion) {
        if (protocolVersion < LOWEST_SUPPORTED_PROTOCOL_VERSION) {
            return V_1_7_10;
        } else if (protocolVersion > HIGHEST_SUPPORTED_PROTOCOL_VERSION) {
            return V_1_20_3;
        } else {
            for (ClientVersion version : VALUES) {
                if (version.protocolVersion > protocolVersion) {
                    break;
                } else if (version.protocolVersion == protocolVersion) {
                    return version;
                }
            }
            return UNKNOWN;
        }
    }

    public static ClientVersion getLatest() {
        return REVERSED_VALUES[3];
    }

    public static ClientVersion getOldest() {
        return VALUES[0];
    }

    @Deprecated
    public ServerVersion toServerVersion() {
        if (serverVersion == null) {
            serverVersion = ServerVersion.getById(protocolVersion);
        }
        return serverVersion;
    }

    /**
     * Protocol version of this client version.
     *
     * @return Protocol version.
     */
    public int getProtocolVersion() {
        return protocolVersion;
    }

    /**
     * Is this client version newer than the compared client version?
     * This method simply checks if this client version's protocol version is greater than
     * the compared client version's protocol version.
     *
     * @param target Compared client version.
     * @return Is this client version newer than the compared client version.
     */
    public boolean isNewerThan(ClientVersion target) {
        return protocolVersion > target.protocolVersion;
    }

    /**
     * Is this client version newer than or equal to the compared client version?
     * This method simply checks if this client version's protocol version is newer than or equal to
     * the compared client version's protocol version.
     *
     * @param target Compared client version.
     * @return Is this client version newer than or equal to the compared client version.
     */
    public boolean isNewerThanOrEquals(ClientVersion target) {
        return this.protocolVersion >= target.protocolVersion;
    }

    /**
     * Is this client version older than the compared client version?
     * This method simply checks if this client version's protocol version is less than
     * the compared client version's protocol version.
     *
     * @param target Compared client version.
     * @return Is this client version older than the compared client version.
     */
    public boolean isOlderThan(ClientVersion target) {
        return protocolVersion < target.protocolVersion;
    }

    /**
     * Is this client version older than or equal to the compared client version?
     * This method simply checks if this client version's protocol version is older than or equal to
     * the compared client version's protocol version.
     *
     * @param target Compared client version.
     * @return Is this client version older than or equal to the compared client version.
     */
    public boolean isOlderThanOrEquals(ClientVersion target) {
        return this.protocolVersion <= target.protocolVersion;
    }

    /**
     * Is this client version newer than, older than or equal to the compared client version?
     * This method simply checks if this client version's protocol version is greater than, less than or equal to
     * the compared client version's protocol version.
     *
     * @param comparison    Comparison type.
     * @param targetVersion Compared client version.
     * @return true or false, based on the comparison type.
     * @see #isNewerThan(ClientVersion)
     * @see #isNewerThanOrEquals(ClientVersion)
     * @see #isOlderThan(ClientVersion)
     * @see #isOlderThanOrEquals(ClientVersion)
     */
    public boolean is(@NotNull VersionComparison comparison, @NotNull ClientVersion targetVersion) {
        switch (comparison) {
            case EQUALS:
                return protocolVersion == targetVersion.protocolVersion;
            case NEWER_THAN:
                return isNewerThan(targetVersion);
            case NEWER_THAN_OR_EQUALS:
                return isNewerThanOrEquals(targetVersion);
            case OLDER_THAN:
                return isOlderThan(targetVersion);
            case OLDER_THAN_OR_EQUALS:
                return isOlderThanOrEquals(targetVersion);
            default:
                return false;
        }
    }
}<|MERGE_RESOLUTION|>--- conflicted
+++ resolved
@@ -94,12 +94,8 @@
     @Deprecated
     LOWER_THAN_SUPPORTED_VERSIONS(V_1_7_10.protocolVersion - 1, true),
     //TODO UPDATE Update HIGHER_THAN_SUPPORTED_VERSIONS field
-<<<<<<< HEAD
+    @Deprecated
     HIGHER_THAN_SUPPORTED_VERSIONS(V_1_20_5.protocolVersion + 1, true),
-=======
-    @Deprecated
-    HIGHER_THAN_SUPPORTED_VERSIONS(V_1_20_3.protocolVersion + 1, true),
->>>>>>> 78c7709a
 
     UNKNOWN(-1, true);
 
